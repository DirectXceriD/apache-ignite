<?xml version="1.0" encoding="UTF-8"?>

<!--
  Licensed to the Apache Software Foundation (ASF) under one or more
  contributor license agreements.  See the NOTICE file distributed with
  this work for additional information regarding copyright ownership.
  The ASF licenses this file to You under the Apache License, Version 2.0
  (the "License"); you may not use this file except in compliance with
  the License.  You may obtain a copy of the License at

       http://www.apache.org/licenses/LICENSE-2.0

  Unless required by applicable law or agreed to in writing, software
  distributed under the License is distributed on an "AS IS" BASIS,
  WITHOUT WARRANTIES OR CONDITIONS OF ANY KIND, either express or implied.
  See the License for the specific language governing permissions and
  limitations under the License.
-->

<!--
    POM file.
-->
<project
        xmlns="http://maven.apache.org/POM/4.0.0"
        xmlns:xsi="http://www.w3.org/2001/XMLSchema-instance"
        xsi:schemaLocation="http://maven.apache.org/POM/4.0.0 http://maven.apache.org/xsd/maven-4.0.0.xsd">
    <modelVersion>4.0.0</modelVersion>

    <parent>
        <groupId>org.apache</groupId>
        <artifactId>apache</artifactId>
        <version>16</version>
        <relativePath></relativePath>
    </parent>

    <properties>
        <ignite.edition>fabric</ignite.edition>

        <!-- Build parameters. -->
        <project.build.sourceEncoding>UTF-8</project.build.sourceEncoding>
        <maven.build.timestamp.format>MMMM d yyyy</maven.build.timestamp.format>
        <doxygen.exec>doxygen</doxygen.exec>
        <git.exec>git</git.exec>
        <maven.bundle.plugin.version>2.5.4</maven.bundle.plugin.version>
        <javadoc.opts>-XDenableSunApiLintControl</javadoc.opts>
        <update.notifier.enabled.by.default>true</update.notifier.enabled.by.default>

        <!-- Dependency versions. -->
        <activemq.version>5.12.0</activemq.version>
        <aopalliance.bundle.version>1.0_6</aopalliance.bundle.version>
        <asm.version>4.2</asm.version>
        <aspectj.bundle.version>1.7.2_1</aspectj.bundle.version>
        <aspectj.version>1.7.2</aspectj.version>
        <aws.sdk.bundle.version>1.10.12_1</aws.sdk.bundle.version>
        <aws.sdk.version>1.10.29</aws.sdk.version>
        <camel.version>2.16.0</camel.version>
        <commons.beanutils.bundle.version>1.8.3_1</commons.beanutils.bundle.version>
        <commons.beanutils.version>1.8.3</commons.beanutils.version>
        <commons.codec.version>1.6</commons.codec.version>
        <commons.collections.version>3.2.2</commons.collections.version>
        <commons.lang.version>2.6</commons.lang.version>
        <cron4j.version>2.2.5</cron4j.version>
        <curator.version>2.9.1</curator.version>
        <easymock.version>3.4</easymock.version>
        <ezmorph.bundle.version>1.0.6_1</ezmorph.bundle.version>
        <ezmorph.version>1.0.6</ezmorph.version>
        <flume.ng.version>1.6.0</flume.ng.version>
        <guava.retrying.version>2.0.0</guava.retrying.version>
        <guava.version>18.0</guava.version>
        <guava14.version>14.0.1</guava14.version>
        <guava16.version>16.0.1</guava16.version>
        <h2.version>1.3.175</h2.version>
        <hadoop.version>2.4.1</hadoop.version>
        <httpclient.version>4.5.1</httpclient.version>
        <httpcore.version>4.4.3</httpcore.version>
        <jackson.version>1.9.13</jackson.version>
        <javax.cache.bundle.version>1.0.0_1</javax.cache.bundle.version>
        <javax.cache.version>1.0.0</javax.cache.version>
        <jetty.version>9.2.11.v20150529</jetty.version>
        <jms.spec.version>1.1.1</jms.spec.version>
        <jsch.bundle.version>0.1.53_1</jsch.bundle.version>
        <jsch.version>0.1.53</jsch.version>
        <jsonlib.bundle.version>2.4_1</jsonlib.bundle.version>
        <jsonlib.version>2.4</jsonlib.version>
        <jtidy.version>r938</jtidy.version>
        <kafka.bundle.version>0.9.0.0_1</kafka.bundle.version>
        <kafka.clients.bundle.version>0.9.0.0_1</kafka.clients.bundle.version>
        <kafka.version>0.9.0.0</kafka.version>
        <karaf.version>4.0.2</karaf.version>
        <lucene.bundle.version>3.5.0_1</lucene.bundle.version>
        <lucene.version>3.5.0</lucene.version>
        <oro.bundle.version>2.0.8_6</oro.bundle.version>
        <osgi.core.version>5.0.0</osgi.core.version>
        <osgi.enterprise.version>5.0.0</osgi.enterprise.version>
        <paho.version>1.0.2</paho.version>
        <scala210.jline.version>2.10.4</scala210.jline.version>
        <scala210.library.version>2.10.4</scala210.library.version>
        <scala211.library.version>2.11.7</scala211.library.version>
        <slf4j.version>1.7.7</slf4j.version>
        <slf4j16.version>1.6.4</slf4j16.version>
        <spark.version>1.5.2</spark.version>
        <spring.version>4.1.0.RELEASE</spring.version>
        <spring41.osgi.feature.version>4.1.7.RELEASE_1</spring41.osgi.feature.version>
        <tomcat.version>8.0.23</tomcat.version>
        <twitter.hbc.version>2.2.0</twitter.hbc.version>
        <yammer.metrics.annotation.version>2.2.0</yammer.metrics.annotation.version>
        <yammer.metrics.core.version>2.2.0</yammer.metrics.core.version>
        <zkclient.version>0.5</zkclient.version>
        <zookeeper.version>3.4.6</zookeeper.version>

        <!-- OSGI Manifest generation default property values -->
        <osgi.import.package>*</osgi.import.package>
        <osgi.export.package>{local-packages}</osgi.export.package>
        <osgi.private.package></osgi.private.package>
        <osgi.embed.dependency></osgi.embed.dependency>
        <osgi.embed.transitive>false</osgi.embed.transitive>
        <osgi.fail.ok>false</osgi.fail.ok>

    </properties>

    <groupId>org.apache.ignite</groupId>
    <artifactId>ignite-parent</artifactId>
    <version>1</version>
    <packaging>pom</packaging>

    <url>http://ignite.apache.org</url>

    <description>Java-based middleware for in-memory processing of big data in a distributed environment.</description>

    <licenses>
        <license>
            <name>The Apache Software License, Version 2.0</name>
            <url>http://www.apache.org/licenses/LICENSE-2.0.txt</url>
        </license>
    </licenses>

    <mailingLists>
        <mailingList>
            <name>Ignite Dev List</name>
            <subscribe>dev-subscribe@ignite.apache.org</subscribe>
            <unsubscribe>dev-unsubscribe@ignite.apache.org</unsubscribe>
            <post>dev@ignite.apache.org</post>
            <archive>http://mail-archives.apache.org/mod_mbox/ignite-dev</archive>
        </mailingList>
    </mailingLists>

    <issueManagement>
        <system>jira</system>
        <url>http://issues.apache.org/jira/browse/IGNITE</url>
    </issueManagement>

    <developers>
        <developer>
            <id>dsetrakyan</id>
            <name>Dmitriy Setrakyan</name>
            <email>dsetrakyan at apache dot org</email>
        </developer>
        <developer>
            <id>agoncharuk</id>
            <name>Alexey Goncharuk</name>
            <email>agoncharuk at apache dot org</email>
        </developer>
        <developer>
            <id>vkulichenko</id>
            <name>Valentin Kulichenko</name>
            <email>vkulichenko at apache dot org</email>
        </developer>
        <developer>
            <id>svladykin</id>
            <name>Sergi Vladykin</name>
            <email>sergi dot vladykin at gmail dot com</email>
        </developer>
        <developer>
            <id>yzhdanov</id>
            <name>Yakov Zhdanov</name>
            <email>yzhdanov at apache dot org</email>
        </developer>
        <developer>
            <id>sboikov</id>
            <name>Semyon Boikov</name>
            <email>sboikov at gridgain dot com</email>
        </developer>
        <developer>
            <id>vozerov</id>
            <name>Vladimir Ozerov</name>
            <email>vozerov at gridgain dot com</email>
        </developer>
    </developers>

    <dependencyManagement>
        <dependencies>
            <dependency>
                <groupId>log4j</groupId>
                <artifactId>log4j</artifactId>
                <version>1.2.17</version>
                <exclusions>
                    <exclusion>
                        <groupId>com.sun.jdmk</groupId>
                        <artifactId>jmxtools</artifactId>
                    </exclusion>
                    <exclusion>
                        <groupId>com.sun.jmx</groupId>
                        <artifactId>jmxri</artifactId>
                    </exclusion>
                </exclusions>
            </dependency>
        </dependencies>
    </dependencyManagement>

    <dependencies>
        <dependency>
            <groupId>junit</groupId>
            <artifactId>junit</artifactId>
            <version>4.11</version>
            <scope>test</scope>
        </dependency>
    </dependencies>

    <build>
        <pluginManagement>
            <plugins>
                <plugin>
                    <groupId>net.alchim31.maven</groupId>
                    <artifactId>scala-maven-plugin</artifactId>
                    <version>3.2.0</version>
                    <configuration>
                        <jvmArgs>
                            <jvmArg>-Xms512m</jvmArg>
                            <jvmArg>-Xmx1024m</jvmArg>
                        </jvmArgs>
                    </configuration>
                    <executions>
                        <execution>
                            <id>scala-compile-first</id>
                            <phase>process-resources</phase>
                            <goals>
                                <goal>add-source</goal>
                                <goal>compile</goal>
                            </goals>
                        </execution>
                        <execution>
                            <id>scala-test-compile</id>
                            <phase>process-test-resources</phase>
                            <goals>
                                <goal>testCompile</goal>
                            </goals>
                        </execution>
                    </executions>
                </plugin>

                <plugin>
                    <groupId>org.apache.maven.plugins</groupId>
                    <artifactId>maven-jar-plugin</artifactId>
                    <configuration>
                        <useDefaultManifestFile>true</useDefaultManifestFile>
                    </configuration>
                </plugin>

                <plugin>
                    <groupId>org.apache.maven.plugins</groupId>
                    <artifactId>maven-javadoc-plugin</artifactId>
                    <version>2.10.1</version>
                    <configuration>
                        <taglets>
                            <taglet>
                                <tagletClass>org.apache.ignite.tools.javadoc.IgniteLinkTaglet</tagletClass>
                                <tagletArtifact>
                                    <groupId>org.apache.ignite</groupId>
                                    <artifactId>ignite-tools</artifactId>
                                    <version>${project.version}</version>
                                </tagletArtifact>
                            </taglet>
                        </taglets>
                        <doctitle>Ignite ${project.version}</doctitle>
                        <windowtitle>Ignite ${project.version}</windowtitle>
                        <breakiterator>true</breakiterator>
                        <verbose>true</verbose>
                        <show>protected</show>
                        <use>true</use>
                        <author>false</author>
                        <version>false</version>
                        <additionalparam>${javadoc.opts}</additionalparam>
                        <links>
                            <link>http://docs.oracle.com/javase/7/docs/api/</link>
                            <link>http://hadoop.apache.org/docs/current/api/</link>
                        </links>
                        <groups>
                            <group>
                                <title>Common Grid APIs</title>
                                <packages>
                                    org.apache.ignite:org.apache.ignite.cluster:org.apache.ignite.lifecycle:org.apache.ignite.configuration:org.apache.ignite.spi:org.apache.ignite.lang:org.apache.ignite.resources:org.apache.ignite.thread:org.apache.ignite.scheduler
                                </packages>
                            </group>
                            <group>
                                <title>Messaging APIs</title>
                                <packages>org.apache.ignite.messaging</packages>
                            </group>
                            <group>
                                <title>Event Notification APIs</title>
                                <packages>org.apache.ignite.events</packages>
                            </group>
                            <group>
                                <title>Compute Grid APIs</title>
                                <packages>org.apache.ignite.compute*</packages>
                            </group>
                            <group>
                                <title>Data Grid APIs</title>
                                <packages>
                                    org.apache.ignite.cache*:org.apache.ignite.transactions:org.apache.ignite.datastructures:org.apache.ignite.dataload
                                </packages>
                            </group>
                            <group>
                                <title>Service Grid APIs</title>
                                <packages>org.apache.ignite.services</packages>
                            </group>
                            <group>
                                <title>File System APIs</title>
                                <packages>org.apache.ignite.igfs*</packages>
                            </group>
                            <group>
                                <title>Hadoop Accelerator APIs</title>
                                <packages>org.apache.ignite.hadoop*</packages>
                            </group>
                            <group>
                                <title>Streaming APIs</title>
                                <packages>org.apache.ignite.streamer*::org.apache.ignite.stream*</packages>
                            </group>
                            <group>
                                <title>Security APIs</title>
                                <packages>org.apache.ignite.plugin.security:org.apache.ignite.ssl</packages>
                            </group>
                            <group>
                                <title>MXBeans classes</title>
                                <packages>org.apache.ignite.mbean:org.apache.ignite.mxbean</packages>
                            </group>
                            <group>
                                <title>SPI: CheckPoint</title>
                                <packages>org.apache.ignite.spi.checkpoint*</packages>
                            </group>
                            <group>
                                <title>SPI: Collision</title>
                                <packages>org.apache.ignite.spi.collision*</packages>
                            </group>
                            <group>
                                <title>SPI: Indexing</title>
                                <packages>org.apache.ignite.spi.indexing*</packages>
                            </group>
                            <group>
                                <title>SPI: Load Balancing</title>
                                <packages>org.apache.ignite.spi.loadbalancing*</packages>
                            </group>
                            <group>
                                <title>SPI: Communication</title>
                                <packages>org.apache.ignite.spi.communication*</packages>
                            </group>
                            <group>
                                <title>SPI: Deployment</title>
                                <packages>org.apache.ignite.spi.deployment*</packages>
                            </group>
                            <group>
                                <title>SPI: Swap Space</title>
                                <packages>org.apache.ignite.spi.swapspace*</packages>
                            </group>
                            <group>
                                <title>SPI: Discovery</title>
                                <packages>org.apache.ignite.spi.discovery*</packages>
                            </group>
                            <group>
                                <title>SPI: Failover</title>
                                <packages>org.apache.ignite.spi.failover*</packages>
                            </group>
                            <group>
                                <title>SPI: Event Storage</title>
                                <packages>org.apache.ignite.spi.eventstorage*</packages>
                            </group>
                            <group>
                                <title>Segmentation Detection</title>
                                <packages>org.apache.ignite.plugin.segmentation</packages>
                            </group>
                            <group>
                                <title>Ignite plugin API</title>
                                <packages>org.apache.ignite.plugin*</packages>
                            </group>
                            <group>
                                <title>Logging</title>
                                <packages>org.apache.ignite.logger*</packages>
                            </group>
                            <group>
                                <title>Loaders</title>
                                <packages>org.apache.ignite.startup*</packages>
                            </group>
                            <group>
                                <title>Marshallers</title>
                                <packages>org.apache.ignite.marshaller*</packages>
                            </group>
                            <group>
                                <title>Ignite Binary Objects API</title>
                                <packages>org.apache.ignite.binary*</packages>
                            </group>
                            <group>
                                <title>Visor Plugins</title>
                                <packages>org.apache.ignite.visor.plugin</packages>
                            </group>
                            <group>
                                <title>Spring Integration</title>
                                <packages>org.apache.ignite.cache.spring:org.apache.ignite.transactions.spring</packages>
                            </group>
                            <group>
                                <title>Mesos Framework</title>
                                <packages>org.apache.ignite.mesos*</packages>
                            </group>
                            <group>
                                <title>Yarn Integration</title>
                                <packages>org.apache.ignite.yarn*</packages>
                            </group>
                            <group>
                                <title>Platforms</title>
                                <packages>org.apache.ignite.platform*</packages>
                            </group>
                            <group>
                                <title>Spark Integration</title>
                                <packages>org.apache.ignite.spark.examples.java</packages>
                            </group>
                            <group>
                                <title>OSGi integration</title>
                                <packages>org.apache.ignite.osgi*</packages>
                            </group>
                            <group>
                                <title>Flink integration</title>
                                <packages>org.apache.ignite.sink.flink*</packages>
                            </group>
                        </groups>
                        <header>
                            <![CDATA[
                                    Ignite - In-Memory Data Fabric
                                ]]>
                        </header>
                        <bottom>
                            <![CDATA[
                                    <table width="100%" border="0" cellspacing=0 cellpadding=0 style="padding: 5px">
                                    <tr>
                                        <td>
                                            <table style="padding-left: 0; margin: 0">
                                                <tbody style="padding: 0; margin: 0">
                                                    <tr style="padding: 0; margin: 0">
                                                        <td>
                                                            <a target=_blank href="https://ignite.apache.org"><nobr>2015 Copyright &#169; Apache Software Foundation</nobr></a>
                                                        </td>
                                                    </tr>
                                                </tbody>
                                            </table>
                                        </td>
                                        <td width="100%" align="right" valign="center">
                                            <a href="https://twitter.com/ApacheIgnite" class="twitter-follow-button" data-show-count="false" data-size="large">Follow @ApacheIgnite</a>
                                            <script>!function(d,s,id){var js,fjs=d.getElementsByTagName(s)[0],p=/^http:/.test(d.location)?'http':'https';if(!d.getElementById(id)){js=d.createElement(s);js.id=id;js.src=p+'://platform.twitter.com/widgets.js';fjs.parentNode.insertBefore(js,fjs);}}(document, 'script', 'twitter-wjs');</script>
                                        </td>
                                    </tr>
                                    <tr>
                                        <td colspan="2" valign="top" align="left">
                                            <table style="padding-left: 0; margin: 0">
                                                <tbody style="padding: 0; margin: 0">
                                                    <tr style="padding: 0; margin: 0">
                                                        <td>
                                                            <b>Ignite Fabric</b>
                                                        </td>
                                                        <td>:&nbsp;&nbsp;
                                                            ver. <strong>${project.version}</strong>
                                                        </td>
                                                    </tr>
                                                    <tr style="padding: 0; margin: 0">
                                                        <td>
                                                            <b>Release Date</b>
                                                        </td>
                                                        <td>:&nbsp;&nbsp;
                                                            ${maven.build.timestamp}
                                                        </td>
                                                    </tr>
                                                </tbody>
                                            </table>
                                        </td>
                                    </tr>
                                    </table>
                                ]]>
                        </bottom>
                    </configuration>
                </plugin>

                <plugin>
                    <groupId>org.apache.felix</groupId>
                    <artifactId>maven-bundle-plugin</artifactId>
                    <version>${maven.bundle.plugin.version}</version>
                    <extensions>true</extensions>
                    <configuration>
                        <archive>
                            <addMavenDescriptor>true</addMavenDescriptor>
                        </archive>
                        <supportedProjectTypes>
                            <supportedProjectType>jar</supportedProjectType>
                            <supportedProjectType>war</supportedProjectType>
                        </supportedProjectTypes>
                        <instructions>
                            <Bundle-SymbolicName>${project.groupId}.${project.artifactId}</Bundle-SymbolicName>
                            <Bundle-Version>${project.version}</Bundle-Version>
                            <Bundle-Vendor>${project.organization.name}</Bundle-Vendor>
                            <Bundle-Description>${project.description}</Bundle-Description>
                            <Bundle-DocURL>${project.url}</Bundle-DocURL>
                            <Import-Package>
                                ${osgi.import.package}
                            </Import-Package>
                            <Export-Package>
                                ${osgi.export.package}
                            </Export-Package>
                            <Private-Package>
                                ${osgi.private.package}
                            </Private-Package>
                            <Embed-Dependency>${osgi.embed.dependency}</Embed-Dependency>
                            <Embed-Directory>lib</Embed-Directory>
                            <Embed-Transitive>${osgi.embed.transitive}</Embed-Transitive>
                            <_failok>${osgi.fail.ok}</_failok>
                            <_invalidfilenames/>
                        </instructions>
                    </configuration>
                    <executions>
                        <execution>
                            <id>bundle-manifest</id>
                            <phase>process-classes</phase>
                            <goals>
                                <goal>manifest</goal>
                            </goals>
                        </execution>
                    </executions>
                </plugin>
            </plugins>
        </pluginManagement>

        <plugins>
            <plugin>
                <artifactId>maven-compiler-plugin</artifactId>
                <version>3.1</version>
                <configuration>
                    <source>1.7</source>
                    <target>1.7</target>
                </configuration>
            </plugin>

            <plugin>
                <groupId>org.apache.maven.plugins</groupId>
                <artifactId>maven-surefire-plugin</artifactId>
                <version>2.17</version>
                <configuration>
                    <forkCount>0</forkCount>
                </configuration>
            </plugin>

            <plugin>
                <groupId>org.apache.maven.plugins</groupId>
                <artifactId>maven-source-plugin</artifactId>
                <version>2.2.1</version>
                <executions>
                    <execution>
                        <id>source</id>
                        <goals>
                            <goal>jar-no-fork</goal>
                        </goals>
                        <phase>package</phase>
                        <configuration>
                            <excludeResources>true</excludeResources>
                        </configuration>
                    </execution>
                </executions>
            </plugin>

            <plugin>
                <groupId>org.codehaus.mojo</groupId>
                <artifactId>flatten-maven-plugin</artifactId>
                <version>1.0.0-beta-3</version>

                <configuration>
                    <flattenMode>minimum</flattenMode>
                    <flattenedPomFilename>pom-installed.xml</flattenedPomFilename>
                </configuration>

                <executions>
                    <!-- enable flattening -->
                    <execution>
                        <id>flatten</id>
                        <phase>process-resources</phase>
                        <goals>
                            <goal>flatten</goal>
                        </goals>
                    </execution>

                    <!-- ensure proper cleanup before start -->
                    <execution>
                        <id>flatten.clean.before</id>
                        <phase>clean</phase>
                        <goals>
                            <goal>clean</goal>
                        </goals>
                    </execution>
                </executions>
            </plugin>

            <!-- ensure proper cleanup after install -->
            <plugin>
                <groupId>org.apache.maven.plugins</groupId>
                <artifactId>maven-clean-plugin</artifactId>
                <inherited>false</inherited>
                <executions>
                    <execution>
                        <id>flatten.clean.after</id>
                        <phase>install</phase>
                        <goals>
                            <goal>clean</goal>
                        </goals>
                        <configuration>
                            <excludeDefaultDirectories>true</excludeDefaultDirectories>
                            <filesets>
                                <fileset>
                                    <directory>${project.basedir}</directory>
                                    <includes>
                                        <include>**/pom-installed.xml</include>
                                    </includes>
                                </fileset>
                            </filesets>
                        </configuration>
                    </execution>
                </executions>
            </plugin>

            <plugin>
                <groupId>org.apache.maven.plugins</groupId>
                <artifactId>maven-install-plugin</artifactId>
                <version>2.5.2</version>
                <inherited>false</inherited>
                <configuration>
                    <skip>true</skip>
                </configuration>
            </plugin>

            <plugin>
                <groupId>org.apache.maven.plugins</groupId>
                <artifactId>maven-deploy-plugin</artifactId>
                <version>2.8.2</version>
                <inherited>false</inherited>
                <configuration>
                    <skip>true</skip>
                </configuration>
            </plugin>

            <plugin>
                <groupId>org.apache.maven.plugins</groupId>
                <artifactId>maven-enforcer-plugin</artifactId>
                <version>1.4</version>
                <configuration>
                    <rules>
                        <requireJavaVersion>
                            <!--Detected JDK Version: 1.8.0 is not in the allowed range [1.7,1.8),[1.8.0-40,).-->
                            <message>
[INFO] ------------------------------------------------------------------------
[ERROR] You are trying to compile Apache Ignite with inappropriate JDK version!
[ERROR] Detected JDK Version: ${java.runtime.version}
[ERROR] JDK version should be 1.7.0-* or >= 1.8.0-u40.
                            </message>
                            <version>[1.7,1.8),[1.8.0-40,)</version>
                        </requireJavaVersion>
                    </rules>
                </configuration>
                <executions>
                    <execution>
                        <goals>
                            <goal>enforce</goal>
                        </goals>
                    </execution>
                </executions>
            </plugin>

            <plugin>
                <artifactId>maven-dependency-plugin</artifactId>
                <executions>
                    <execution>
                        <id>copy-libs</id>
                        <phase>test-compile</phase>
                        <goals>
                            <goal>copy-dependencies</goal>
                        </goals>
                        <configuration>
                            <excludeGroupIds>org.apache.ignite</excludeGroupIds>
                            <outputDirectory>target/libs</outputDirectory>
                            <includeScope>runtime</includeScope>
                            <excludeTransitive>true</excludeTransitive>
                        </configuration>
                    </execution>
                </executions>
            </plugin>

            <plugin>
                <groupId>org.apache.maven.plugins</groupId>
                <artifactId>maven-javadoc-plugin</artifactId>
                <executions>
                    <execution>
                        <id>module-javadoc</id>
                        <goals>
                            <goal>jar</goal>
                        </goals>
                        <phase>package</phase>
                        <configuration>
                            <stylesheetfile>
                                ${project.basedir}/${project.parent.relativePath}/../assembly/docfiles/javadoc.css
                            </stylesheetfile>
                        </configuration>
                    </execution>
                </executions>
            </plugin>
        </plugins>
    </build>

    <profiles>
        <profile>
            <id>check-licenses</id>
            <build>
                <plugins>
                    <plugin>
                        <groupId>org.apache.rat</groupId>
                        <artifactId>apache-rat-plugin</artifactId>
                        <version>0.11</version>
                        <configuration>
                            <addDefaultLicenseMatchers>false</addDefaultLicenseMatchers>
                            <licenses>
                                <license implementation="org.apache.rat.analysis.license.FullTextMatchingLicense">
                                    <licenseFamilyCategory>IAL20</licenseFamilyCategory>
                                    <licenseFamilyName>Ignite Apache License 2.0</licenseFamilyName>
                                    <fullText>
                                        Licensed to the Apache Software Foundation (ASF) under one or more
                                        contributor license agreements.  See the NOTICE file distributed with
                                        this work for additional information regarding copyright ownership.
                                        The ASF licenses this file to You under the Apache License, Version 2.0
                                        (the "License"); you may not use this file except in compliance with
                                        the License.  You may obtain a copy of the License at

                                        http://www.apache.org/licenses/LICENSE-2.0

                                        Unless required by applicable law or agreed to in writing, software
                                        distributed under the License is distributed on an "AS IS" BASIS,
                                        WITHOUT WARRANTIES OR CONDITIONS OF ANY KIND, either express or implied.
                                        See the License for the specific language governing permissions and
                                        limitations under the License.
                                    </fullText>
                                </license>
                            </licenses>
                            <licenseFamilies>
                                <licenseFamily implementation="org.apache.rat.license.SimpleLicenseFamily">
                                    <familyName>Ignite Apache License 2.0</familyName>
                                </licenseFamily>
                            </licenseFamilies>
                        </configuration>
                        <executions>
                            <execution>
                                <phase>validate</phase>
                                <goals>
                                    <goal>check</goal>
                                </goals>
                                <configuration>
                                    <excludes>
                                        <exclude>work/**</exclude>
                                        <exclude>**/target/**</exclude>
                                        <exclude>**/*.log</exclude>
                                        <exclude>**/*.m4</exclude><!--Free Software Foundation notice-->
                                        <exclude>**/*.dylib</exclude><!--bin-files-->
                                        <exclude>**/*.gar</exclude><!--bin-files-->
                                        <exclude>**/licenses/*.txt</exclude><!--files of licenses-->
                                        <exclude>**/*readme*.txt</exclude><!--readme files-->
                                        <exclude>**/*README*.txt</exclude><!--readme files-->
                                        <exclude>**/*README*.md</exclude><!--readme files-->
                                        <exclude>**/*.timestamp</exclude><!--tmp-files-->
                                        <exclude>**/*.iml</exclude><!--IDEA files-->
                                        <exclude>**/pom-installed.xml</exclude><!--tmp-files-->
                                        <exclude>**/keystore/*.jks</exclude><!--bin-files-->
                                        <exclude>**/keystore/*.pem</exclude><!--auto generated files-->
                                        <exclude>**/keystore/*.pfx</exclude><!--bin-files-->
                                        <!--special excludes-->
                                        <exclude>idea/ignite_codeStyle.xml</exclude>
                                        <exclude>**/DEVNOTES.txt</exclude>
                                        <exclude>**/NOTICE*</exclude>
                                        <exclude>**/LICENSE*</exclude>
                                        <exclude>src/main/java/org/apache/ignite/internal/util/offheap/unsafe/GridOffHeapSnapTreeMap.java</exclude><!--BSD license-->
                                        <exclude>src/main/java/org/apache/ignite/internal/util/nio/SelectedSelectionKeySet.java</exclude><!-- Apache 2.0 license -->
                                        <exclude>src/main/java/org/apache/ignite/internal/util/snaptree/*.java</exclude><!--BSD license-->
                                        <exclude>src/main/java/org/jsr166/*.java</exclude>
                                        <exclude>src/test/java/org/apache/ignite/p2p/p2p.properties</exclude><!--test depends on file content-->
                                        <exclude>src/test/resources/log/ignite.log.tst</exclude><!--test resource-->
                                        <exclude>src/test/java/org/apache/ignite/spi/deployment/uri/META-INF/ignite.incorrefs</exclude><!--test resource-->
                                        <exclude>src/test/java/org/apache/ignite/spi/deployment/uri/META-INF/ignite.empty</exclude><!--should be empty-->
                                        <exclude>src/test/java/org/apache/ignite/spi/deployment/uri/META-INF/ignite.brokenxml</exclude><!--test resource-->
                                        <exclude>src/test/java/org/apache/ignite/internal/processors/hadoop/books/*.txt</exclude><!--books examples-->
                                        <exclude>src/main/java/org/apache/ignite/examples/streaming/wordcount/*.txt</exclude><!--books examples-->
                                        <exclude>examples/src/main/java/org/apache/ignite/examples/streaming/wordcount/*.txt</exclude><!--books examples-->
                                        <exclude>src/main/resources/person.csv</exclude><!--CacheLoadOnlyStoreExample csv-->
                                        <exclude>examples/src/main/resources/person.csv</exclude><!--CacheLoadOnlyStoreExample csv-->
                                        <exclude>src/main/java/META-INF/services/javax.cache.spi.CachingProvider</exclude><!--cannot be changed-->
                                        <exclude>src/main/java/org/jetbrains/annotations/*.java</exclude><!--copyright-->
                                        <exclude>src/main/resources/META-INF/services/org.apache.hadoop.mapreduce.protocol.ClientProtocolProvider</exclude><!--cannot be changed-->
                                        <exclude>dev-tools/IGNITE-*.patch</exclude>
                                        <exclude>dev-tools/.gradle/**/*</exclude>
                                        <exclude>dev-tools/gradle/wrapper/**/*</exclude>
                                        <exclude>dev-tools/gradlew</exclude>
                                        <exclude>src/test/binaries/repo/org/apache/ignite/binary/test2/1.1/test2-1.1.pom</exclude>
                                        <exclude>src/test/binaries/repo/org/apache/ignite/binary/test2/maven-metadata-local.xml</exclude>
                                        <exclude>src/test/binaries/repo/org/apache/ignite/binary/test1/1.1/test1-1.1.pom</exclude>
                                        <exclude>src/test/binaries/repo/org/apache/ignite/binary/test1/maven-metadata-local.xml</exclude>
                                        <exclude>src/main/js/package.json</exclude>
                                        <!--shmem-->
                                        <exclude>ipc/shmem/**/Makefile.in</exclude><!--auto generated files-->
                                        <exclude>ipc/shmem/**/Makefile</exclude><!--auto generated files-->
                                        <exclude>ipc/shmem/compile</exclude><!--generated by Autoconf and licensed under AL-->
                                        <exclude>ipc/shmem/config.guess</exclude><!--generated by Autoconf and licensed under AL-->
                                        <exclude>ipc/shmem/config.sub</exclude><!--generated by Autoconf and licensed under AL-->
                                        <exclude>ipc/shmem/configure</exclude><!--free software-->
                                        <exclude>ipc/shmem/config.h.in</exclude><!--auto generated-->
                                        <exclude>ipc/shmem/configure.ac</exclude><!--cannot be changed-->
                                        <exclude>ipc/shmem/ltmain.sh</exclude><!--generated by Autoconf and licensed under AL-->
                                        <exclude>ipc/shmem/install-sh</exclude><!--free license-->
                                        <exclude>ipc/shmem/depcomp</exclude><!--generated by Autoconf and licensed under AL-->
                                        <exclude>ipc/shmem/config.status</exclude><!--auto generated-->
                                        <exclude>ipc/shmem/libtool</exclude><!--auto generated-->
                                        <exclude>ipc/shmem/missing</exclude><!--generated by Autoconf and licensed under AL-->
                                        <exclude>ipc/shmem/stamp-h1</exclude><!--tmp timestamp-->
                                        <exclude>ipc/shmem/ltmain.sh</exclude><!--tmp (not under VCS)-->
                                        <exclude>ipc/shmem/include/org_apache_ignite_internal_util_ipc_shmem_IpcSharedMemoryUtils.h</exclude><!--auto generated files-->
                                        <exclude>ipc/shmem/igniteshmem/.libs/*</exclude><!--tmp files-->
                                        <exclude>ipc/shmem/igniteshmem/.deps/*</exclude><!--tmp files-->
                                        <exclude>ipc/shmem/igniteshmem/libigniteshmem.la</exclude><!--tmp (not under VCS)-->
                                        <exclude>ipc/shmem/igniteshmem/libigniteshmem_la-org_apache_ignite_internal_util_ipc_shmem_IpcSharedMemoryUtils.lo</exclude><!--tmp (not under VCS)-->
                                        <!--platforms-->
                                        <exclude>src/main/java/META-INF/services/org.apache.ignite.internal.processors.platform.PlatformBootstrapFactory</exclude>
                                        <exclude>src/main/resources/META-INF/services/org.apache.ignite.internal.processors.platform.PlatformBootstrapFactory</exclude>
                                        <exclude>src/test/binaries/repo/org/apache/ignite/binary/test1/1.1/test1-1.1.jar</exclude>
                                        <exclude>src/test/binaries/repo/org/apache/ignite/binary/test2/1.1/test2-1.1.jar</exclude>
                                        <exclude>**/META-INF/services/*.PlatformBootstrapFactory</exclude>
                                        <exclude>**/Makefile.am</exclude>
                                        <exclude>**/configure.ac</exclude>
                                        <exclude>**/Makefile.amrel</exclude>
                                        <exclude>**/configure.acrel</exclude>
                                        <exclude>**/*.pc.in</exclude>
                                        <exclude>**/*.sln</exclude>
                                        <exclude>**/*.snk</exclude>
                                        <exclude>**/*.slnrel</exclude>
                                        <exclude>**/*.ini</exclude>
                                        <exclude>**/*.DotSettings</exclude>
                                        <exclude>**/*.FxCop</exclude>
                                        <exclude>**/*.ruleset</exclude>
                                        <exclude>**/*.csproj</exclude>
                                        <exclude>**/*.csprojrel</exclude>
                                        <exclude>**/*.vcxproj</exclude>
                                        <exclude>**/*.vcxprojrel</exclude>
                                        <exclude>**/*.vcxproj.filters</exclude>
                                        <exclude>**/mkbuild.cmd</exclude>
                                        <exclude>**/module.def</exclude>
                                        <exclude>**/*.fxcop</exclude>
                                        <exclude>**/*.ruleset</exclude>
                                        <exclude>**/*.metaproj</exclude>
                                        <exclude>**/*.metaproj.tmp</exclude>
                                        <exclude>**/*.nunit</exclude>
                                        <exclude>**/teamcity_boost.cpp</exclude>
                                        <exclude>**/teamcity_messages.h</exclude>
                                        <exclude>**/teamcity_messages.cpp</exclude>
                                        <exclude>**/project/vs/**</exclude>
                                        <exclude>**/obj/x64/**</exclude>
                                        <exclude>**/obj/x86/**</exclude>
                                        <exclude>**/bin/x64/**</exclude>
                                        <exclude>**/bin/x86/**</exclude>
                                        <exclude>**/*.dxg</exclude>
<<<<<<< HEAD
                                        <exclude>**/src/main/js/build/**</exclude>
                                        <exclude>**/src/main/js/node_modules/**</exclude>
                                        <exclude>**/src/main/js/jspm_packages/**</exclude>
=======
                                        <exclude>**/*.cmd</exclude>
                                        <exclude>**/*.ps1</exclude>
>>>>>>> d326e057
                                    </excludes>
                                </configuration>
                            </execution>
                        </executions>
                    </plugin>
                </plugins>
            </build>
        </profile>

        <profile>
            <id>surefire-fork-count-1</id>
            <activation>
                <property>
                    <!-- To activate this profile set the following property. -->
                    <name>FORK_COUNT_SET_TO_1</name>
                </property>
            </activation>
            <build>
                <plugins>
                    <plugin>
                        <groupId>org.apache.maven.plugins</groupId>
                        <artifactId>maven-surefire-plugin</artifactId>
                        <version>2.17</version>
                        <configuration>
                            <forkCount>1</forkCount>
                        </configuration>
                    </plugin>
                </plugins>
            </build>
        </profile>

        <profile>
            <id>java8</id>
            <activation>
                <jdk>[1.8,)</jdk>
            </activation>
            <properties>
                <javadoc.opts>-Xdoclint:none</javadoc.opts>
            </properties>
            <build>
                <plugins>
                    <plugin>
                        <artifactId>maven-compiler-plugin</artifactId>
                        <configuration>
                            <source>1.8</source>
                            <target>1.8</target>
                        </configuration>
                    </plugin>
                </plugins>
            </build>
        </profile>

        <profile>
            <id>tools.jar-default</id>

            <activation>
                <file>
                    <exists>${java.home}/../lib/tools.jar</exists>
                </file>
            </activation>

            <dependencies>
                <dependency>
                    <groupId>com.sun</groupId>
                    <artifactId>tools</artifactId>
                    <version>1.4.2</version>
                    <scope>system</scope>
                    <systemPath>${java.home}/../lib/tools.jar</systemPath>
                </dependency>
            </dependencies>
        </profile>

        <profile>
            <id>tools.jar-mac</id>

            <activation>
                <file>
                    <exists>${java.home}/../Classes/classes.jar</exists>
                </file>
            </activation>

            <dependencies>
                <dependency>
                    <groupId>com.sun</groupId>
                    <artifactId>tools</artifactId>
                    <version>1.4.2</version>
                    <scope>system</scope>
                    <systemPath>${java.home}/../Classes/classes.jar</systemPath>
                </dependency>
            </dependencies>
        </profile>

        <profile>
            <id>release</id>
            <activation>
                <activeByDefault>true</activeByDefault>
            </activation>

            <dependencies>
                <dependency>
                    <groupId>org.apache.ignite</groupId>
                    <artifactId>ignite-apache-license-gen</artifactId>
                    <version>${project.version}</version>
                    <scope>test</scope><!-- hack to have ignite-apache-license-gen at first place at mvn reactor -->
                </dependency>
            </dependencies>

            <build>
                <plugins>
                    <plugin><!-- generates dependencies licenses -->
                        <groupId>org.apache.maven.plugins</groupId>
                        <artifactId>maven-remote-resources-plugin</artifactId>
                        <executions>
                            <execution>
                                <id>ignite-dependencies</id>
                                <goals>
                                    <goal>process</goal>
                                </goals>
                                <configuration>
                                    <resourceBundles>
                                        <resourceBundle>org.apache.ignite:ignite-apache-license-gen:${project.version}
                                        </resourceBundle>
                                    </resourceBundles>
                                    <excludeTransitive>true</excludeTransitive>
                                </configuration>
                            </execution>
                        </executions>
                    </plugin>

                    <plugin>
                        <groupId>org.apache.maven.plugins</groupId>
                        <artifactId>maven-antrun-plugin</artifactId>
                        <version>1.7</version>
                        <executions>
                            <execution>
                                <id>licenses-file-rename</id>
                                <goals>
                                    <goal>run</goal>
                                </goals>
                                <phase>compile</phase>
                                <configuration>
                                    <target>
                                        <!-- moving licenses generated by "ignite-dependencies" -->
                                        <move file="${basedir}/target/classes/META-INF/licenses.txt" tofile="${basedir}/target/licenses/${project.artifactId}-licenses.txt"/>
                                    </target>
                                    <failOnError>false</failOnError>
                                </configuration>
                            </execution>
                        </executions>
                    </plugin>
                </plugins>
            </build>
        </profile>
        <profile>
            <id>m2e</id>
            <!--This profile is activated when eclipse interacts with maven (using m2e).-->
            <activation>
                <property>
                    <name>m2e.version</name>
                </property>
            </activation>
            <build>
                <plugins>
                    <plugin>
                        <!--eclipse do not support duplicated package-info.java, in both src and test.-->
                        <artifactId>maven-compiler-plugin</artifactId>
                        <executions>
                            <execution>
                                <id>default-testCompile</id>
                                <phase>test-compile</phase>
                                <configuration>
                                    <testExcludes>
                                        <exclude>**/package-info.java</exclude>
                                    </testExcludes>
                                </configuration>
                                <goals>
                                    <goal>testCompile</goal>
                                </goals>
                            </execution>
                        </executions>
                    </plugin>
                </plugins>
                <pluginManagement>
                    <plugins>
                        <!--This plugin's configuration is used to store Eclipse m2e settings only. It has no influence on the Maven build itself.-->
                        <plugin>
                            <groupId>org.eclipse.m2e</groupId>
                            <artifactId>lifecycle-mapping</artifactId>
                            <version>1.0.0</version>
                            <configuration>
                                <lifecycleMappingMetadata>
                                    <pluginExecutions>
                                        <pluginExecution>
                                            <pluginExecutionFilter>
                                                <groupId>org.apache.maven.plugins</groupId>
                                                <artifactId>maven-antrun-plugin</artifactId>
                                                <versionRange>[1.7,)</versionRange>
                                                <goals>
                                                    <goal>run</goal>
                                                    <goal>properties-augmentation</goal>
                                                    <goal>licenses-file-rename</goal>
                                                </goals>
                                            </pluginExecutionFilter>
                                            <action>
                                                <ignore></ignore>
                                            </action>
                                        </pluginExecution>
                                        <pluginExecution>
                                            <pluginExecutionFilter>
                                                <groupId>org.codehaus.mojo</groupId>
                                                <artifactId>flatten-maven-plugin</artifactId>
                                                <versionRange>[1.0.0-beta-3,)</versionRange>
                                                <goals>
                                                    <goal>flatten</goal>
                                                </goals>
                                            </pluginExecutionFilter>
                                            <action>
                                                <ignore></ignore>
                                            </action>
                                        </pluginExecution>
                                        <pluginExecution>
                                            <pluginExecutionFilter>
                                                <groupId>org.codehaus.mojo</groupId>
                                                <artifactId>exec-maven-plugin</artifactId>
                                                <versionRange>[1.3.2,)</versionRange>
                                                <goals>
                                                    <goal>java</goal>
                                                    <goal>default</goal>
                                                </goals>
                                            </pluginExecutionFilter>
                                            <action>
                                                <ignore></ignore>
                                            </action>
                                        </pluginExecution>
                                    </pluginExecutions>
                                </lifecycleMappingMetadata>
                            </configuration>
                        </plugin>
                    </plugins>
                </pluginManagement>
            </build>
        </profile>

    </profiles>
</project><|MERGE_RESOLUTION|>--- conflicted
+++ resolved
@@ -870,14 +870,11 @@
                                         <exclude>**/bin/x64/**</exclude>
                                         <exclude>**/bin/x86/**</exclude>
                                         <exclude>**/*.dxg</exclude>
-<<<<<<< HEAD
+                                        <exclude>**/*.cmd</exclude>
+                                        <exclude>**/*.ps1</exclude>
                                         <exclude>**/src/main/js/build/**</exclude>
                                         <exclude>**/src/main/js/node_modules/**</exclude>
                                         <exclude>**/src/main/js/jspm_packages/**</exclude>
-=======
-                                        <exclude>**/*.cmd</exclude>
-                                        <exclude>**/*.ps1</exclude>
->>>>>>> d326e057
                                     </excludes>
                                 </configuration>
                             </execution>
